--- conflicted
+++ resolved
@@ -42,22 +42,10 @@
 
 genPropertyAttr :: Text -> CodeGen ()
 genPropertyAttr pName = group $ do
-<<<<<<< HEAD
-  line $ "-- Property \"" ++ pName ++ "\""
-  let name = hyphensToCamelCase pName
-  line $ "_" ++ lcFirst name ++ " :: Proxy \"" ++ pName ++ "\""
-  line $ "_" ++ lcFirst name ++ " = Proxy"
-=======
   line $ "-- Property \"" ++ T.unpack pName ++ "\""
   let name = (hyphensToCamelCase  . T.unpack) pName
-  line $ "_" ++ lcFirst name ++ " :: Attr \"" ++ T.unpack pName ++ "\" o"
-  line $ "_" ++ lcFirst name ++ " = Attr"
-
-genProps :: (Name, API) -> CodeGen ()
-genProps (n, APIObject o) = genObjectProperties n o
-genProps (n, APIInterface i) = genInterfaceProperties n i
-genProps _ = return ()
->>>>>>> 1b0fe5e0
+  line $ "_" ++ lcFirst name ++ " :: Proxy \"" ++ T.unpack pName ++ "\""
+  line $ "_" ++ lcFirst name ++ " = Proxy"
 
 genAllAttributes :: [(Name, API)] -> String -> CodeGen ()
 genAllAttributes allAPIs modulePrefix = do
@@ -81,8 +69,8 @@
 genProps (n, APIInterface i) = genInterfaceProperties n i
 genProps _ = return ()
 
-genAttributes :: String -> [(Name, API)] -> String -> Deps -> CodeGen ()
-genAttributes name apis modulePrefix modDeps = do
+genAttributes :: String -> [(Name, API)] -> String -> CodeGen ()
+genAttributes name apis modulePrefix = do
   let mp = (modulePrefix ++)
       nm = ucFirst name
 
@@ -95,8 +83,8 @@
 
   genPrelude (nm ++ "Attributes") modulePrefix
 
-  attrDeps <- getDeps
-  forM_ (S.toList (S.union attrDeps modDeps)) $ \i -> when (i /= name) $ do
+  deps <- getDeps
+  forM_ deps $ \i -> when (i /= name) $ do
     line $ "import qualified " ++ mp (ucFirst i) ++ " as " ++ ucFirst i
     line $ "import qualified " ++ mp (ucFirst i) ++ "Attributes as "
              ++ ucFirst i ++ "A"
